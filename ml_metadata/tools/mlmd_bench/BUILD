# Copyright 2020 Google LLC
#
# Licensed under the Apache License, Version 2.0 (the "License");
# you may not use this file except in compliance with the License.
# You may obtain a copy of the License at
#
#      http://www.apache.org/licenses/LICENSE-2.0
#
# Unless required by applicable law or agreed to in writing, software
# distributed under the License is distributed on an "AS IS" BASIS,
# WITHOUT WARRANTIES OR CONDITIONS OF ANY KIND, either express or implied.
# See the License for the specific language governing permissions and
# limitations under the License.

load(
    "//ml_metadata:ml_metadata.bzl",
    "ml_metadata_cc_test",
)

licenses(["notice"])  # Apache 2.0

package(default_visibility = ["//visibility:private"])

cc_library(
    name = "fill_types_workload",
    srcs = ["fill_types_workload.cc"],
    hdrs = ["fill_types_workload.h"],
    deps = [
        ":util",
        ":workload",
        "@com_google_absl//absl/strings",
        "@com_google_absl//absl/time",
        "@com_google_absl//absl/types:variant",
        "//ml_metadata/metadata_store",
        "//ml_metadata/metadata_store:types",
        "//ml_metadata/proto:metadata_store_proto",
        "//ml_metadata/proto:metadata_store_service_proto",
        "//ml_metadata/tools/mlmd_bench/proto:mlmd_bench_proto",
        "@org_tensorflow//tensorflow/core:lib",
    ],
)

ml_metadata_cc_test(
    name = "fill_types_workload_test",
    size = "small",
    srcs = ["fill_types_workload_test.cc"],
    deps = [
        ":fill_types_workload",
        ":util",
        "@com_google_googletest//:gtest_main",
        "@com_google_absl//absl/memory",
        "//ml_metadata/metadata_store",
        "//ml_metadata/metadata_store:metadata_store_factory",
        "//ml_metadata/metadata_store:test_util",
        "//ml_metadata/metadata_store:types",
        "//ml_metadata/proto:metadata_store_proto",
        "//ml_metadata/proto:metadata_store_service_proto",
        "//ml_metadata/tools/mlmd_bench/proto:mlmd_bench_proto",
        "@org_tensorflow//tensorflow/core:test",
    ],
)

cc_library(
    name = "fill_nodes_workload",
    srcs = ["fill_nodes_workload.cc"],
    hdrs = ["fill_nodes_workload.h"],
    deps = [
        ":workload",
        ":util",
        "@com_google_absl//absl/strings",
        "@com_google_absl//absl/types:variant",
        "//ml_metadata/metadata_store:metadata_store",
        "//ml_metadata/metadata_store:types",
        "//ml_metadata/proto:metadata_store_proto",
        "//ml_metadata/proto:metadata_store_service_proto",
        "//ml_metadata/tools/mlmd_bench/proto:mlmd_bench_proto",
        "@org_tensorflow//tensorflow/core:lib",
    ],
)

ml_metadata_cc_test(
    name = "fill_nodes_workload_test",
    size = "small",
    srcs = ["fill_nodes_workload_test.cc"],
    deps = [
        ":fill_nodes_workload",
        ":util",
        "@com_google_absl//absl/memory",
        "@com_google_absl//absl/types:variant",
        "@com_google_googletest//:gtest_main",
        "//ml_metadata/metadata_store:metadata_store",
        "//ml_metadata/metadata_store:metadata_store_factory",
        "//ml_metadata/metadata_store:test_util",
        "//ml_metadata/metadata_store:types",
        "//ml_metadata/proto:metadata_store_proto",
        "//ml_metadata/proto:metadata_store_service_proto",
        "//ml_metadata/tools/mlmd_bench/proto:mlmd_bench_proto",
        "@org_tensorflow//tensorflow/core:test",
    ],
)

cc_library(
    name = "fill_context_edges_workload",
    srcs = ["fill_context_edges_workload.cc"],
    hdrs = ["fill_context_edges_workload.h"],
    deps = [
        ":workload",
        ":util",
        "//ml_metadata/metadata_store:metadata_store",
        "//ml_metadata/metadata_store:types",
<<<<<<< HEAD
        "//ml_metadata/proto:metadata_store_proto",
=======
>>>>>>> ad79a2d7
        "//ml_metadata/proto:metadata_store_service_proto",
        "//ml_metadata/tools/mlmd_bench/proto:mlmd_bench_proto",
        "@org_tensorflow//tensorflow/core:lib",
    ],
)

ml_metadata_cc_test(
    name = "fill_context_edges_workload_test",
    size = "small",
    srcs = ["fill_context_edges_workload_test.cc"],
    deps = [
        ":fill_context_edges_workload",
        ":util",
        "@com_google_googletest//:gtest_main",
        "//ml_metadata/metadata_store:metadata_store",
        "//ml_metadata/metadata_store:metadata_store_factory",
        "//ml_metadata/metadata_store:test_util",
        "//ml_metadata/tools/mlmd_bench/proto:mlmd_bench_proto",
        "@org_tensorflow//tensorflow/core:test",
    ],
)

cc_library(
<<<<<<< HEAD
    name = "fill_events_workload",
    srcs = ["fill_events_workload.cc"],
    hdrs = ["fill_events_workload.h"],
    deps = [
        ":workload",
        ":util",
        "//ml_metadata/metadata_store:metadata_store",
        "//ml_metadata/metadata_store:types",
        "//ml_metadata/proto:metadata_store_proto",
        "//ml_metadata/proto:metadata_store_service_proto",
        "//ml_metadata/tools/mlmd_bench/proto:mlmd_bench_proto",
        "@org_tensorflow//tensorflow/core:lib",
    ],
)

ml_metadata_cc_test(
    name = "fill_events_workload_test",
    size = "small",
    srcs = ["fill_events_workload_test.cc"],
    deps = [
        ":fill_events_workload",
        ":util",
        "@com_google_googletest//:gtest_main",
        "//ml_metadata/metadata_store:metadata_store",
        "//ml_metadata/metadata_store:metadata_store_factory",
        "//ml_metadata/metadata_store:test_util",
        "//ml_metadata/tools/mlmd_bench/proto:mlmd_bench_proto",
        "@org_tensorflow//tensorflow/core:test",
    ],
)

cc_library(
=======
>>>>>>> ad79a2d7
    name = "stats",
    srcs = ["stats.cc"],
    hdrs = ["stats.h"],
    deps = [
        "@com_google_absl//absl/strings:str_format",
        "@com_google_absl//absl/time",
        "//ml_metadata/metadata_store:types",
        "//ml_metadata/tools/mlmd_bench/proto:mlmd_bench_proto",
        "@org_tensorflow//tensorflow/core:lib",
    ],
)

ml_metadata_cc_test(
    name = "stats_test",
    size = "small",
    srcs = ["stats_test.cc"],
    deps = [
        ":stats",
        "@com_google_googletest//:gtest_main",
        "@com_google_absl//absl/time",
    ],
)

cc_library(
    name = "benchmark",
    srcs = ["benchmark.cc"],
    hdrs = ["benchmark.h"],
    deps = [
        ":fill_context_edges_workload",
<<<<<<< HEAD
        ":fill_events_workload",
=======
>>>>>>> ad79a2d7
        ":fill_nodes_workload",
        ":fill_types_workload",
        ":workload",
        "@com_google_absl//absl/memory",
        "//ml_metadata/metadata_store:types",
        "//ml_metadata/tools/mlmd_bench/proto:mlmd_bench_proto",
    ],
)

ml_metadata_cc_test(
    name = "benchmark_test",
    size = "small",
    srcs = ["benchmark_test.cc"],
    deps = [
        "benchmark",
        "@com_google_googletest//:gtest_main",
        "//ml_metadata/metadata_store:test_util",
        "//ml_metadata/tools/mlmd_bench/proto:mlmd_bench_proto",
    ],
)

cc_library(
    name = "thread_runner",
    srcs = ["thread_runner.cc"],
    hdrs = ["thread_runner.h"],
    deps = [
        ":benchmark",
        ":stats",
        ":workload",
        "//ml_metadata/metadata_store",
        "//ml_metadata/metadata_store:metadata_store_factory",
        "//ml_metadata/metadata_store:types",
        "//ml_metadata/proto:metadata_store_proto",
        "//ml_metadata/tools/mlmd_bench/proto:mlmd_bench_proto",
        "@org_tensorflow//tensorflow/core:lib",
    ],
)

ml_metadata_cc_test(
    name = "thread_runner_test",
    size = "small",
    srcs = ["thread_runner_test.cc"],
    deps = [
        ":benchmark",
        ":stats",
        ":thread_runner",
        ":workload",
        "@com_google_googletest//:gtest_main",
        "//ml_metadata/metadata_store",
        "//ml_metadata/metadata_store:metadata_store_factory",
        "//ml_metadata/metadata_store:test_util",
        "//ml_metadata/proto:metadata_store_service_proto",
        "//ml_metadata/tools/mlmd_bench/proto:mlmd_bench_proto",
        "@org_tensorflow//tensorflow/core:lib",
        "@org_tensorflow//tensorflow/core:test",
    ],
)

cc_library(
    name = "util",
    srcs = ["util.cc"],
    hdrs = ["util.h"],
    deps = [
        "@com_google_absl//absl/time",
        "@com_google_absl//absl/types:variant",
        "//ml_metadata/metadata_store",
        "//ml_metadata/metadata_store:types",
        "//ml_metadata/proto:metadata_store_proto",
        "//ml_metadata/proto:metadata_store_service_proto",
        "//ml_metadata/tools/mlmd_bench/proto:mlmd_bench_proto",
        "@org_tensorflow//tensorflow/core:lib",
    ],
)

ml_metadata_cc_test(
    name = "util_test",
    size = "small",
    srcs = ["util_test.cc"],
    deps = [
        ":util",
        "@com_google_googletest//:gtest_main",
        "//ml_metadata/metadata_store:metadata_store",
        "//ml_metadata/metadata_store:metadata_store_factory",
        "//ml_metadata/proto:metadata_store_proto",
        "//ml_metadata/proto:metadata_store_service_proto",
        "@org_tensorflow//tensorflow/core:lib",
        "@org_tensorflow//tensorflow/core:test",
    ],
)

cc_library(
    name = "workload",
    hdrs = ["workload.h"],
    deps = [
        ":stats",
        "@com_google_absl//absl/time",
        "//ml_metadata/metadata_store",
        "//ml_metadata/metadata_store:types",
        "@org_tensorflow//tensorflow/core:lib",
    ],
)

ml_metadata_cc_test(
    name = "workload_test",
    size = "small",
    srcs = ["workload_test.cc"],
    deps = [
        ":workload",
        "@com_google_googletest//:gtest_main",
        "//ml_metadata/metadata_store",
        "//ml_metadata/metadata_store:metadata_store_factory",
        "//ml_metadata/metadata_store:types",
        "//ml_metadata/proto:metadata_store_proto",
        "@org_tensorflow//tensorflow/core:lib",
        "@org_tensorflow//tensorflow/core:test",
    ],
)

cc_binary(
    name = "mlmd_bench",
    srcs = ["mlmd_bench.cc"],
    deps = [
        ":benchmark",
        ":thread_runner",
        "@com_google_protobuf//:protobuf",
        "//ml_metadata/tools/mlmd_bench/proto:mlmd_bench_proto",
        "@org_tensorflow//tensorflow/core:lib",
        "@com_github_gflags_gflags//:gflags_nothreads",
    ],
)<|MERGE_RESOLUTION|>--- conflicted
+++ resolved
@@ -108,10 +108,7 @@
         ":util",
         "//ml_metadata/metadata_store:metadata_store",
         "//ml_metadata/metadata_store:types",
-<<<<<<< HEAD
-        "//ml_metadata/proto:metadata_store_proto",
-=======
->>>>>>> ad79a2d7
+        "//ml_metadata/proto:metadata_store_proto",
         "//ml_metadata/proto:metadata_store_service_proto",
         "//ml_metadata/tools/mlmd_bench/proto:mlmd_bench_proto",
         "@org_tensorflow//tensorflow/core:lib",
@@ -135,7 +132,6 @@
 )
 
 cc_library(
-<<<<<<< HEAD
     name = "fill_events_workload",
     srcs = ["fill_events_workload.cc"],
     hdrs = ["fill_events_workload.h"],
@@ -168,8 +164,6 @@
 )
 
 cc_library(
-=======
->>>>>>> ad79a2d7
     name = "stats",
     srcs = ["stats.cc"],
     hdrs = ["stats.h"],
@@ -199,10 +193,7 @@
     hdrs = ["benchmark.h"],
     deps = [
         ":fill_context_edges_workload",
-<<<<<<< HEAD
         ":fill_events_workload",
-=======
->>>>>>> ad79a2d7
         ":fill_nodes_workload",
         ":fill_types_workload",
         ":workload",
